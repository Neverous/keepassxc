--- conflicted
+++ resolved
@@ -48,7 +48,7 @@
     virtual QString name() = 0;
     virtual QIcon icon() = 0;
     virtual QWidget* createWidget() = 0;
-    virtual void loadSettings(QWidget* widget, Database* db) = 0;
+    virtual void loadSettings(QWidget* widget, QSharedPointer<Database> db) = 0;
     virtual void saveSettings(QWidget* widget) = 0;
 };
 
@@ -61,12 +61,8 @@
     ~DatabaseSettingsDialog() override;
     Q_DISABLE_COPY(DatabaseSettingsDialog);
 
-<<<<<<< HEAD
-    void load(Database* db);
+    void load(QSharedPointer<Database> db);
     void addSettingsPage(IDatabaseSettingsPage* page);
-=======
-    void load(QSharedPointer<Database> db);
->>>>>>> a070f1bc
     void showMasterKeySettings();
 
 signals:
@@ -91,15 +87,12 @@
     QPointer<QTabWidget> m_securityTabWidget;
     QPointer<DatabaseSettingsWidgetMasterKey> m_masterKeyWidget;
     QPointer<DatabaseSettingsWidgetEncryption> m_encryptionWidget;
-<<<<<<< HEAD
+#ifdef WITH_XC_BROWSER
+    QPointer<DatabaseSettingsWidgetBrowser> m_browserWidget;
+#endif
 
     class ExtraPage;
     QList<ExtraPage> m_extraPages;
-=======
-#ifdef WITH_XC_BROWSER
-    QPointer<DatabaseSettingsWidgetBrowser> m_browserWidget;
-#endif
->>>>>>> a070f1bc
 };
 
 #endif // KEEPASSX_DATABASESETTINGSWIDGET_H