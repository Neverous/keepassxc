--- conflicted
+++ resolved
@@ -7,11 +7,7 @@
     <x>0</x>
     <y>0</y>
     <width>684</width>
-<<<<<<< HEAD
-    <height>459</height>
-=======
     <height>452</height>
->>>>>>> 3cccfd97
    </rect>
   </property>
   <layout class="QFormLayout" name="formLayout">
