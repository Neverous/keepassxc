--- conflicted
+++ resolved
@@ -21,21 +21,12 @@
 #include "crypto/SymmetricCipherGcrypt.h"
 #include "crypto/SymmetricCipherSalsa20.h"
 
-SymmetricCipher::SymmetricCipher()
-    : m_backend(0)
-{
-}
-
 SymmetricCipher::SymmetricCipher(SymmetricCipher::Algorithm algo, SymmetricCipher::Mode mode,
                                  SymmetricCipher::Direction direction, const QByteArray& key, const QByteArray& iv)
-    : m_backend(0)
+    : m_backend(createBackend(algo, mode, direction))
 {
-<<<<<<< HEAD
     m_backend->setKey(key);
     m_backend->setIv(iv);
-=======
-    init(algo, mode, direction, key, iv);
->>>>>>> e2d446e4
 }
 
 SymmetricCipher::~SymmetricCipher()
@@ -64,31 +55,12 @@
     }
 }
 
-void SymmetricCipher::init(SymmetricCipher::Algorithm algo, SymmetricCipher::Mode mode,
-                           SymmetricCipher::Direction direction, const QByteArray& key, const QByteArray& iv)
-{
-    Q_ASSERT(!m_backend);
-    m_backend.reset(createBackend(algo, mode, direction));
-    m_backend->init();
-    m_backend->setKey(key);
-    if (!iv.isNull())
-        m_backend->setIv(iv);
-}
-
 void SymmetricCipher::reset()
 {
-    Q_ASSERT(m_backend);
     m_backend->reset();
-}
-
-void SymmetricCipher::setIv(const QByteArray &iv)
-{
-    Q_ASSERT(m_backend);
-    m_backend->setIv(iv);
 }
 
 int SymmetricCipher::blockSize() const
 {
-    Q_ASSERT(m_backend);
     return m_backend->blockSize();
 }